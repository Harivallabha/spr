--- conflicted
+++ resolved
@@ -9,10 +9,7 @@
 from itertools import islice
 
 import gym
-<<<<<<< HEAD
 from src.mcts_memory import Transition, blank_batch_trans
-=======
->>>>>>> 2f48caad
 from src.model_trainer import MCTSModel
 import time
 import wandb

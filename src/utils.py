--- conflicted
+++ resolved
@@ -14,79 +14,6 @@
 
 def get_args():
     parser = argparse.ArgumentParser()
-<<<<<<< HEAD
-    parser.add_argument('--pretraining-steps', type=int, default=100000,
-                        help='Number of steps to pretrain representations (default: 100000)')
-    parser.add_argument('--method', type=str, default='infonce-stdim',
-                        choices=train_encoder_methods,
-                        help='Method to use for training representations (default: infonce-stdim)')
-    parser.add_argument('--encoder-lr', type=float, default=3e-4,
-                        help='Learning Rate foe learning representations (default: 5e-4)')
-    parser.add_argument('--epochs', type=int, default=20,
-                        help='Number of epochs for  (default: 20)')
-    parser.add_argument('--pretrain-epochs', type=int, default=20,
-                        help='Number of epochs to pretrain model and encoder for (default: 20 (same as --epochs)).')
-    parser.add_argument('--cuda-id', type=int, default=0,
-                        help='CUDA device index')
-    parser.add_argument('--seed', type=int, default=123,
-                        help='Random seed to use')
-    parser.add_argument('--encoder-type', type=str, default="Nature", choices=["Impala", "Nature"],
-                        help='Encoder type (Impala or Nature)')
-    parser.add_argument('--feature-size', type=int, default=256,
-                        help='Size of features')
-
-    # Integrated Model Args
-    parser.add_argument('--integrated-model', action="store_true",
-                        default=False, help='Use an encoder with the model built in.')
-    parser.add_argument('--multi-step-training', action="store_true",
-                        default=False, help='Train an integrated model over multiple jumps')
-    parser.add_argument('--max-jump-length', type=int, default=5,
-                        help='Maximum number of steps to use in multi-step training.')
-    parser.add_argument('--min-jump-length', type=int, default=1,
-                        help='Minimum number of steps to use in multi-step training.')
-    parser.add_argument('--framestack-infomax', action="store_true",
-                        default=False, help='Use a framestack in the infomax (integrated model only).')
-    parser.add_argument('--global-loss', action="store_true", default=False,
-                        help='Use a global L2 loss in addition to the standard local-global loss.')
-    parser.add_argument('--bilinear-global-loss', action="store_true", default=False,
-                        help='Use a global bilinear loss in addition to the standard local-global loss.')
-    parser.add_argument('--noncontrastive-global-loss', action="store_true", default=False,
-                        help='Use a global L2 loss in addition to the standard local-global loss.')
-    parser.add_argument("--noncontrastive-loss-weight", default=10.0, type=float,
-                        help="Weight for noncontrastive global loss in shared loss.")
-    parser.add_argument("--hard-neg-factor", type=int, default=0,
-                        help="How many hard negative action samples to use.")
-    parser.add_argument("--dropout-prob", type=float, default=0.0,
-                        help="How much dropout to use in the model and reward predictor.")
-    parser.add_argument("--detach-target", action="store_true", default=False,
-                        help="Whether or not to detach the target for latent predictions.")
-
-    parser.add_argument("--patience", type=int, default=15)
-    parser.add_argument("--end-with-relu", action='store_true', default=False)
-    parser.add_argument("--wandb-proj", type=str, default="awm")
-    parser.add_argument("--name", type=str, default="", help="Name for run in wandb.")
-    parser.add_argument("--num_rew_evals", type=int, default=10)
-    parser.add_argument("--collect-mode", type=str, choices=["random_agent", "atari_zoo", "pretrained_ppo"],
-                        default="random_agent")
-
-    # MBPO Args
-    parser.add_argument("--total_steps", type=int, default=100000)
-    parser.add_argument('--fake-buffer-capacity', type=int, default=int(4e6),
-                        help='Size of the replay buffer for rollout transitions')
-    parser.add_argument("--rollout_length", type=int, default=1)
-    parser.add_argument("--num_model_rollouts", type=int, default=400)
-    parser.add_argument("--env_steps_per_epoch", type=int, default=1000)
-    parser.add_argument("--updates_per_step", type=int, default=20)
-    parser.add_argument("--initial_exp_steps", type=int, default=5000)
-    parser.add_argument('--forward-hidden-size', type=int, default=512, help='Hidden Size for the Forward Model MLP')
-    parser.add_argument('--sd_loss_coeff', type=int, default=10, help='Coefficient for the dynamics loss')
-    parser.add_argument("--reward-loss-weight", default=1.0, type=float,
-                        help="Weight for reward in shared loss.")
-
-    # Rainbow Args
-    parser.add_argument('--id', type=str, default='default', help='Experiment ID')
-    parser.add_argument('--disable-cuda', action='store_true', help='Disable CUDA')
-=======
     parser.add_argument('--total-env-steps', type=int, default=10000000,
                         help='Total number to env steps to train (default: 100000)')
     parser.add_argument('--num-envs', type=int, default=64, help='Number of parallel envs to run')
@@ -110,7 +37,6 @@
                         help="Upper bound of async replay ratio.  -1 disables.")
     parser.add_argument('--seed', type=int, default=42,
                         help='Random seed to use')
->>>>>>> ac1c17c1
     parser.add_argument('--game', type=str, default='space_invaders', choices=atari_py.list_games(), help='ATARI game')
     parser.add_argument('--framestack', type=int, default=4, metavar='T',
                         help='Number of consecutive frames stacked to form an observation')
@@ -147,30 +73,6 @@
                         help='Prioritised experience replay exponent (originally denoted α)')
     parser.add_argument('--priority-weight', type=float, default=1., metavar='β',
                         help='Initial prioritised experience replay importance sampling weight')
-<<<<<<< HEAD
-    parser.add_argument('--multi-step', type=int, default=1, metavar='n', help='Number of steps for multi-step return')
-    parser.add_argument('--discount', type=float, default=0.99, metavar='γ', help='Discount factor')
-    parser.add_argument('--target-update', type=int, default=int(1e3), metavar='τ',
-                        help='Number of steps after which to update target network')
-    parser.add_argument('--reward-clip', type=int, default=1, metavar='VALUE', help='Reward clipping (0 to disable)')
-    parser.add_argument('--learning-rate', type=float, default=0.0001, metavar='η', help='Learning rate')
-    parser.add_argument('--adam-eps', type=float, default=1.5e-4, metavar='ε', help='Adam epsilon')
-    parser.add_argument('--batch-size', type=int, default=32, metavar='SIZE', help='Batch size')
-    parser.add_argument('--learn-start', type=int, default=int(20e3), metavar='STEPS',
-                        help='Number of steps before starting training')
-    parser.add_argument('--evaluate', action='store_true', help='Evaluate only')
-    parser.add_argument('--evaluation-interval', type=int, default=5000, metavar='STEPS',
-                        help='Number of training steps between evaluations')
-    parser.add_argument('--evaluation-episodes', type=int, default=5, metavar='N',
-                        help='Number of evaluation episodes to average over')
-    parser.add_argument('--evaluation-size', type=int, default=500, metavar='N',
-                        help='Number of transitions to use for validating Q')
-    parser.add_argument('--render', action='store_true', help='Display screen (testing only)')
-    parser.add_argument('--enable-cudnn', action='store_true',
-                        help='Enable cuDNN (faster but nondeterministic)')
-
-    return parser
-=======
     parser.add_argument('--jumps', type=int, default=5, help='')
     parser.add_argument('--value-loss-weight', type=float, default=1.)
     parser.add_argument('--policy-loss-weight', type=float, default=1.)
@@ -201,7 +103,6 @@
     args.max_episode_length = int(108e3)
     args.batch_size = args.batch_size_per_worker*args.num_trainers
     return args
->>>>>>> ac1c17c1
 
 
 def set_seeds(seed):

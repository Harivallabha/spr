--- conflicted
+++ resolved
@@ -56,7 +56,10 @@
             batch_T=self.args.jumps+self.args.multistep+1, # We don't use the built-in n-step returns, so easiest to just ask for all the data at once.
             rnn_state_interval=0,
             discount=self.args.discount,
-            n_step_return=1
+            n_step_return=1,
+            alpha=self.args.priority_exponent,
+            beta=self.args.priority_weight,
+            default_priority=1
         )
         self.buffer = AsyncPrioritizedSequenceReplayFrameBufferExtended(**replay_kwargs)
 
@@ -279,19 +282,8 @@
         :return: Updated weights for prioritized experience replay.
         """
         with torch.no_grad():
-<<<<<<< HEAD
             states, actions, rewards, return_, done, done_n, unk, \
             policies, values = self.buffer.sample_batch(self.args.batch_size)
-=======
-
-            (states, actions,
-            rewards, return_,
-            done, done_n, _,
-            is_weights,
-            policies,
-            values) = self.buffer.sample_batch(self.args.batch_size)
-            is_weights = is_weights.to(self.args.device)
->>>>>>> 69d73261
 
             states = states.float().to(self.args.device)
             actions = actions.long().to(self.args.device)
@@ -300,6 +292,7 @@
             values = torch.from_numpy(values).float().to(self.args.device)
             initial_states = states[1]
             initial_actions = actions[0]
+            is_weights = 1.
 
             target_images = states[1:self.maximum_length+2, :, 0].transpose(0, 1)
             target_images = target_images.reshape(-1, *states.shape[-3:])

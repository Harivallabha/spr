--- conflicted
+++ resolved
@@ -14,7 +14,6 @@
 from rlpyt.samplers.async_.collectors import DbGpuResetCollector, DbGpuWaitResetCollector
 from rlpyt.samplers.async_.gpu_sampler import AsyncGpuSampler
 from rlpyt.samplers.parallel.gpu.sampler import GpuSampler
-from rlpyt.samplers.serial.collectors import SerialEvalCollector
 from rlpyt.samplers.serial.sampler import SerialSampler
 from rlpyt.samplers.parallel.gpu.collectors import GpuWaitResetCollector, GpuResetCollector
 from rlpyt.envs.atari.atari_env import AtariTrajInfo
@@ -30,7 +29,7 @@
 
 from src.rlpyt_models import MinibatchRlEvalWandb, AsyncRlEvalWandb, PizeroCatDqnModel, PizeroSearchCatDqnModel, \
     SyncRlEvalWandb
-from src.sampler import SerialEvalCollectorFixed, OneToOneGpuEvalCollector
+from src.sampler import OneToOneSerialEvalCollector, OneToOneGpuEvalCollector, SerialEvalCollector
 from src.rlpyt_algos import PizeroCategoricalDQN, PizeroModelCategoricalDQN
 from src.rlpyt_agents import DQNSearchAgent
 from src.rlpyt_atari_env import AtariEnv
@@ -38,7 +37,6 @@
 
 import torch
 import numpy as np
-
 
 def debug_build_and_train(game="pong", run_ID=0, cuda_idx=0, model=False, detach_model=1, args=None, control=False):
     np.random.seed(args.seed)
@@ -67,7 +65,7 @@
     config['optim']['eps'] = 0.00015
     config["sampler"]["eval_max_trajectories"] = 100
     config["sampler"]["eval_n_envs"] = 100
-    config["sampler"]["eval_max_steps"] = 2000000
+    config["sampler"]["eval_max_steps"] = 100*28000
     if args.noisy_nets:
         config['agent']['eps_init'] = 0.
         config['agent']['eps_final'] = 0.
@@ -81,7 +79,7 @@
         batch_T=1,  # Four time-steps per sampler iteration.
         batch_B=args.batch_b,
         max_decorrelation_steps=0,
-        eval_CollectorCls=SerialEvalCollectorFixed,
+        eval_CollectorCls=OneToOneSerialEvalCollector if args.fasteval else SerialEvalCollector,
         eval_n_envs=config["sampler"]["eval_n_envs"],
         eval_max_steps=config['sampler']['eval_max_steps'],
         eval_max_trajectories=config["sampler"]["eval_max_trajectories"],
@@ -133,29 +131,14 @@
     else:
         algo = PizeroCategoricalDQN(optim_kwargs=config["optim"], **config["algo"])  # Run with defaults.
         agent = AtariCatDqnAgent(ModelCls=PizeroCatDqnModel, model_kwargs=config["model"], **config["agent"])
-    affinity_dict = dict(
-        n_cpu_core=min(args.batch_b, 6),
-        n_gpu=1,
-        n_socket=1,
-        gpu_per_run=1,
-    )
-    affinity = make_affinity(**affinity_dict)
-
-    if args.beluga:
-        affinity = convert_affinity(affinity, psutil.Process().cpu_affinity())
 
     runner = MinibatchRlEvalWandb(
         algo=algo,
         agent=agent,
         sampler=sampler,
         n_steps=args.n_steps,
-<<<<<<< HEAD
-        log_interval_steps=1e4,
-        affinity=affinity,
-=======
-        log_interval_steps=1e5,
         affinity=dict(cuda_idx=cuda_idx),
->>>>>>> 3ed6d425
+        log_interval_steps=args.n_steps//10,
         seed=args.seed
     )
     config = dict(game=game)
@@ -328,13 +311,9 @@
     parser = argparse.ArgumentParser(formatter_class=argparse.ArgumentDefaultsHelpFormatter)
     parser.add_argument('--game', help='Atari game', default='ms_pacman')
     parser.add_argument('--n-gpu', type=int, default=4)
-<<<<<<< HEAD
-    parser.add_argument('--debug', action="store_true")
-    parser.add_argument('--dryrun', type=int, default=0)
-=======
     parser.add_argument('--der', action="store_true")
->>>>>>> 3ed6d425
     parser.add_argument('--control', action="store_true")
+    parser.add_argument('--fasteval', type=int, default=1)
     parser.add_argument('--async-sample', action="store_true")
     parser.add_argument('--learn-model', action="store_true")
     parser.add_argument('--stack-actions', type=int, default=0)
@@ -354,6 +333,7 @@
     parser.add_argument('--n-step', type=int, default=20)
     parser.add_argument('--batch-size', type=int, default=64)
     parser.add_argument('--transition-model', type=str, default='standard', choices=["standard", "film", "effnet"], help='Type of transition model to use')
+    parser.add_argument('--tag', type=str, default='', help='Tag for wandb run.')
     parser.add_argument('--norm-type', type=str, default='in', choices=["bn", "ln", "in", "none"], help='Normalization')
     parser.add_argument('--encoder', type=str, default='curl', choices=["repnet", "curl", "midsize", "nature", "effnet", "bignature"], help='Type of encoder to use')
     parser.add_argument('--padding', type=str, default='same', choices=["same", "valid"], help='Padding choice for Curl Encoder')
@@ -419,15 +399,7 @@
         args.momentum_encoder = 1
         args.buffered_nce = 0
 
-<<<<<<< HEAD
-    if args.dryrun:
-        os.environ["WANDB_MODE"] = "dryrun"
-    wandb.init(project='rlpyt', entity='abs-world-models',
-               config=args,
-               notes='NCE / classifier fixes',)
-=======
-    wandb.init(project='rlpyt', entity='abs-world-models', config=args, tags=['1M steps run'])
->>>>>>> 3ed6d425
+    wandb.init(project='rlpyt', entity='abs-world-models', config=args, tags=[args.tag])
     wandb.config.update(vars(args))
     if args.der:
         debug_build_and_train(game=args.game,

--- conflicted
+++ resolved
@@ -1,7 +1,6 @@
 from collections import deque
 import torch.multiprocessing as mp
 
-from src.async_mcts import AsyncMCTS
 from src.mcts_memory import LocalBuffer, initialize_replay_buffer, samples_to_buffer
 from src.model_trainer import TrainingWorker
 from src.async_reanalyze import AsyncReanalyze
@@ -14,36 +13,41 @@
 import wandb
 import numpy as np
 import gym
-import dill
 
 from src.vectorized_mcts import VectorizedMCTS, AsyncEval
 
 
+def torch_set_device(args):
+    if torch.cuda.is_available():
+        args.device = torch.device('cuda:0')
+        torch.cuda.manual_seed(args.seed)
+        torch.backends.cudnn.enabled = True
+    else:
+        args.device = torch.device('cpu')
+
+
 def run_pizero(args):
-    buffer = initialize_replay_buffer(args)
+    buffer, lock = initialize_replay_buffer(args)
     ctx = mp.get_context("fork")
     error_queue = ctx.Queue()
     send_queue = ctx.Queue()
+    buffer.rw_lock = lock
     receive_queues = []
-<<<<<<< HEAD
     for i in range(args.num_trainers):
-        receive_queue = mp.Queue()
-=======
-    for i in range(devices):
         receive_queue = ctx.Queue()
->>>>>>> aa75ea90
         worker = TrainingWorker(i,
                                 args.num_trainers,
                                 args,
                                 send_queue,
                                 error_queue,
                                 receive_queue)
-        process = ctx.Process(target=worker.optimize, args=(
-                                DillWrapper(buffer),))
+        process = ctx.Process(target=worker.optimize,
+                              args=(lock, DillWrapper(buffer)))
         process.start()
         receive_queues.append(receive_queue)
 
     # Need to get the target network from the training agent that created it.
+    torch_set_device(args)
     network = send_queue.get(block=True, timeout=None)
     if args.target_update_interval > 0:
         target_network = copy.deepcopy(network)
@@ -69,7 +73,7 @@
     vectorized_mcts = VectorizedMCTS(args, env.action_space[0].n, args.num_envs, target_network)
     eval_vectorized_mcts = VectorizedMCTS(args, env.action_space[0].n, args.evaluation_episodes, target_network, eval=True)
     async_eval = AsyncEval(eval_vectorized_mcts)
-    total_episodes = 0.
+    total_episodes = 0
     total_train_steps = 0
     while env_steps < args.total_env_steps:
         # Run MCTS for the vectorized observation
@@ -81,7 +85,6 @@
                                                            done.cpu(), policy_probs.cpu(), values.cpu()
 
         eprets += np.array(reward)
-
         for i in range(args.num_envs):
             if done[i]:
                 episode_rewards.append(eprets[i])
@@ -134,6 +137,7 @@
 
         # Send a command to start training if ready
         if args.num_envs*101 >= env_steps > args.num_envs*100:
+            print("Started Training")
             [q.put("train") for q in receive_queues]
 
         if env_steps % args.log_interval == 0 and len(episode_rewards) > 0:
@@ -188,11 +192,5 @@
 
     print("Saving episode data in {}".format(args.savedir))
 
-    if torch.cuda.is_available():
-        args.device = torch.device('cuda')
-        torch.cuda.manual_seed(args.seed)
-        torch.backends.cudnn.enabled = True
-    else:
-        args.device = torch.device('cpu')
 
     run_pizero(args)